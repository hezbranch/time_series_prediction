--- conflicted
+++ resolved
@@ -1,59 +1,3 @@
-<<<<<<< HEAD
-# split_dataset.py
-
-# Input:  --input: (required) a time-series file with one or more columns of
-#              role 'id'
-#         --data_dict: (required) data dictionary for that file
-#         --test_size: (required) fractional size of the test set, expressed as
-#              a number between 0 and 1
-#         --output_dir: (required) directory where output files are saved
-#         --group_cols: (optional) columns to group by, specified as a
-#             space-separated list
-#         Additionally, a seed used for randomization is hard-coded.
-# Output: train.csv and test.csv, where grouping is by all specified columns,
-#         or all columns of role 'id' if --group_cols is not specified.
-
-import argparse
-import json
-import pandas as pd
-from sklearn.model_selection import GroupShuffleSplit
-
-# Parse command line arguments
-parser = argparse.ArgumentParser()
-parser.add_argument('--input', required=True)
-parser.add_argument('--data_dict', required=True)
-parser.add_argument('--test_size', required=True, type=float)
-parser.add_argument('--output_dir', required=True)
-parser.add_argument('--group_cols', nargs='*', default=[None])
-parser.add_argument('--seed', required=False, default=20190206)
-args = parser.parse_args()
-
-# Import data
-df = pd.read_csv(args.input)
-data_dict = json.load(open(args.data_dict))
-
-# Split dataset
-train_test = None
-train = None
-test = None
-valid = None
-gss1 = GroupShuffleSplit(n_splits=1, random_state=args.seed, 
-                         test_size=args.test_size)
-if len(args.group_cols) == 0 or args.group_cols[0] is not None:
-    group_cols = args.group_cols
-elif args.group_cols[0] is None:
-    group_cols = [c['name'] for c in data_dict['fields']
-                  if c['role'] == 'id' and c['name'] in df.columns]
-grp = df[group_cols]
-grp = [' '.join(row) for row in grp.astype(str).values]
-for a, b in gss1.split(df, groups=grp):
-    train = df.iloc[a]
-    test = df.iloc[b]
-
-# Output data
-train.to_csv(args.output_dir + '/train.csv', index=False)
-test.to_csv(args.output_dir + '/test.csv', index=False)
-=======
 # split_dataset.py
 
 # Input:  --input: (required) a time-series file with one or more columns of
@@ -114,5 +58,4 @@
 
 
 train.to_csv(fdir_train_test + '/train.csv', index=False)
-test.to_csv(fdir_train_test + '/test.csv', index=False)
->>>>>>> 89ef4f80
+test.to_csv(fdir_train_test + '/test.csv', index=False)