<<<<<<< HEAD
# align_to_grid.py

# Input:  --input: (required) a time-series file. One or more columns must
#             have role 'id', and there must be exactly one of the following:
#               - a column of role 'time' containing (likely irregular)
#                 timesteps that can be parsed by pandas.to_datetime()
#               - a column of role 'sequence' containing the numbers 1, ..., n
#                 for each group, or time values that can be parsed as floats
#                 (e.g. fractional hours).
#         --data_dict: (required) data dictionary for that file
#         --step_size: (required) time-series step size; see below
#         --output: (required) output file path
# Output: a time-series file with regular steps grouped by all columns in the
#         data of role 'id' in the data dictionary. If there is a
#           - column of role 'time': the steps correspond to the syntax in
#             http://pandas.pydata.org/pandas-docs/stable/timeseries.html#dateoffset-objects
#           - column of role 'sequence': the steps are every n entries in the
#             sequence, where n is the argument, or are every n time units if
#             the column values are interpreted as fractional time units.
#         Values represent the mean for the given group within each step. Steps
#         are closed and labeled on the right: e.g., a step labeled 2:00:00
#         might cover data from 1:00:01 to 2:00:00.

# TODO: summary stat other than mean?

import numpy as np
import pandas as pd
import argparse
import json

# Parse command line arguments
parser = argparse.ArgumentParser()
parser.add_argument('--input_ts_csv_path', required=True)
parser.add_argument('--data_dict', required=True)
parser.add_argument('--step_size', required=True)
parser.add_argument('--output', required=True)
args = parser.parse_args()

# Import data
df = pd.read_csv(args.input_ts_csv_path)
with open(args.data_dict, 'r') as f:
    data_dict = json.load(f)
id_cols = [c['name'] for c in data_dict['fields']
           if c['role'] == 'id' and c['name'] in df.columns]
time_cols = [c['name'] for c in data_dict['fields'] if c['role'] == 'time']
seq_cols = [c['name'] for c in data_dict['fields'] if c['role'] == 'sequence']

# Align data to grid
if len(time_cols) + len(seq_cols) != 1:
    raise Exception('File must contain exactly one time or sequence column')
elif len(id_cols) < 1:
    raise Exception('File must contain at least one id column')
elif len(time_cols) == 1:
    time_col = time_cols[0]
    df['_time'] = pd.to_datetime(df[time_col])
    df = df.drop(time_col, axis='columns')
    df = df.rename({'_time': time_col}, axis='columns')
    grouped = df.groupby(id_cols)
    aligned = grouped.resample(args.step_size, on=time_col, label='right',
                               closed='right').mean()
    aligned = aligned.drop(id_cols, axis='columns')
elif len(seq_cols) == 1:
    seq_col = seq_cols[0]
    length = float(args.step_size)
    df[seq_col] = df[seq_col].apply(lambda x: length*(np.floor(x/length)))
    aligned = df.groupby(id_cols + [seq_col]).mean()

# Export data
=======
# align_to_grid.py

# Input:  --input: (required) a time-series file. One or more columns must
#             have role 'id', and there must be exactly one of the following:
#               - a column of role 'time' containing (likely irregular)
#                 timesteps that can be parsed by pandas.to_datetime()
#               - a column of role 'sequence' containing the numbers 1, ..., n
#                 for each group, or time values that can be parsed as floats
#                 (e.g. fractional hours).
#         --data_dict: (required) data dictionary for that file
#         --step_size: (required) time-series step size; see below
#         --output: (required) output file path
# Output: a time-series file with regular steps grouped by all columns in the
#         data of role 'id' in the data dictionary. If there is a
#           - column of role 'time': the steps correspond to the syntax in
#             http://pandas.pydata.org/pandas-docs/stable/timeseries.html#dateoffset-objects
#           - column of role 'sequence': the steps are every n entries in the
#             sequence, where n is the argument, or are every n time units if
#             the column values are interpreted as fractional time units.
#         Values represent the mean for the given group within each step. Steps
#         are closed and labeled on the right: e.g., a step labeled 2:00:00
#         might cover data from 1:00:01 to 2:00:00.

# TODO: summary stat other than mean?
import sys
import numpy as np
import pandas as pd
import argparse
import json

# Parse command line arguments
parser = argparse.ArgumentParser()
parser.add_argument('--input_ts_csv_path', required=True)
parser.add_argument('--data_dict', required=True)
parser.add_argument('--step_size', required=True)
parser.add_argument('--output', required=True)
args = parser.parse_args()

# Import data
df = pd.read_csv(args.input_ts_csv_path)
with open(args.data_dict, 'r') as f:
    data_dict = json.load(f)
id_cols = [c['name'] for c in data_dict['fields']
           if c['role'] == 'id' and c['name'] in df.columns]
time_cols = [c['name'] for c in data_dict['fields'] if c['role'] == 'time']
seq_cols = [c['name'] for c in data_dict['fields'] if c['role'] == 'sequence']

# Align data to grid
if len(time_cols) + len(seq_cols) != 1:
    raise Exception('File must contain exactly one time or sequence column')
elif len(id_cols) < 1:
    raise Exception('File must contain at least one id column')
elif len(time_cols) == 1:
    time_col = time_cols[0]
    df['_time'] = pd.to_datetime(df[time_col])
    df = df.drop(time_col, axis='columns')
    df = df.rename({'_time': time_col}, axis='columns')
    grouped = df.groupby(id_cols)
    aligned = grouped.resample(args.step_size, on=time_col, label='right',
                               closed='right').mean()
    aligned = aligned.drop(id_cols, axis='columns')
elif len(seq_cols) == 1:
    seq_col = seq_cols[0]
    length = float(args.step_size)
    df[seq_col] = df[seq_col].apply(lambda x: length*(np.floor(x/length)))
    aligned = df.groupby(id_cols + [seq_col]).mean()

# Export data
>>>>>>> 89ef4f80
aligned.to_csv(args.output)<|MERGE_RESOLUTION|>--- conflicted
+++ resolved
@@ -1,73 +1,3 @@
-<<<<<<< HEAD
-# align_to_grid.py
-
-# Input:  --input: (required) a time-series file. One or more columns must
-#             have role 'id', and there must be exactly one of the following:
-#               - a column of role 'time' containing (likely irregular)
-#                 timesteps that can be parsed by pandas.to_datetime()
-#               - a column of role 'sequence' containing the numbers 1, ..., n
-#                 for each group, or time values that can be parsed as floats
-#                 (e.g. fractional hours).
-#         --data_dict: (required) data dictionary for that file
-#         --step_size: (required) time-series step size; see below
-#         --output: (required) output file path
-# Output: a time-series file with regular steps grouped by all columns in the
-#         data of role 'id' in the data dictionary. If there is a
-#           - column of role 'time': the steps correspond to the syntax in
-#             http://pandas.pydata.org/pandas-docs/stable/timeseries.html#dateoffset-objects
-#           - column of role 'sequence': the steps are every n entries in the
-#             sequence, where n is the argument, or are every n time units if
-#             the column values are interpreted as fractional time units.
-#         Values represent the mean for the given group within each step. Steps
-#         are closed and labeled on the right: e.g., a step labeled 2:00:00
-#         might cover data from 1:00:01 to 2:00:00.
-
-# TODO: summary stat other than mean?
-
-import numpy as np
-import pandas as pd
-import argparse
-import json
-
-# Parse command line arguments
-parser = argparse.ArgumentParser()
-parser.add_argument('--input_ts_csv_path', required=True)
-parser.add_argument('--data_dict', required=True)
-parser.add_argument('--step_size', required=True)
-parser.add_argument('--output', required=True)
-args = parser.parse_args()
-
-# Import data
-df = pd.read_csv(args.input_ts_csv_path)
-with open(args.data_dict, 'r') as f:
-    data_dict = json.load(f)
-id_cols = [c['name'] for c in data_dict['fields']
-           if c['role'] == 'id' and c['name'] in df.columns]
-time_cols = [c['name'] for c in data_dict['fields'] if c['role'] == 'time']
-seq_cols = [c['name'] for c in data_dict['fields'] if c['role'] == 'sequence']
-
-# Align data to grid
-if len(time_cols) + len(seq_cols) != 1:
-    raise Exception('File must contain exactly one time or sequence column')
-elif len(id_cols) < 1:
-    raise Exception('File must contain at least one id column')
-elif len(time_cols) == 1:
-    time_col = time_cols[0]
-    df['_time'] = pd.to_datetime(df[time_col])
-    df = df.drop(time_col, axis='columns')
-    df = df.rename({'_time': time_col}, axis='columns')
-    grouped = df.groupby(id_cols)
-    aligned = grouped.resample(args.step_size, on=time_col, label='right',
-                               closed='right').mean()
-    aligned = aligned.drop(id_cols, axis='columns')
-elif len(seq_cols) == 1:
-    seq_col = seq_cols[0]
-    length = float(args.step_size)
-    df[seq_col] = df[seq_col].apply(lambda x: length*(np.floor(x/length)))
-    aligned = df.groupby(id_cols + [seq_col]).mean()
-
-# Export data
-=======
 # align_to_grid.py
 
 # Input:  --input: (required) a time-series file. One or more columns must
@@ -136,5 +66,4 @@
     aligned = df.groupby(id_cols + [seq_col]).mean()
 
 # Export data
->>>>>>> 89ef4f80
 aligned.to_csv(args.output)